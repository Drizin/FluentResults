﻿<Project Sdk="Microsoft.NET.Sdk">
  <PropertyGroup>
    <TargetFrameworks>netstandard2.0;netstandard2.1</TargetFrameworks>
    <PackageId>FluentResults</PackageId>
    <Version>3.15.2.0</Version>
    <Authors>Michael Altmann</Authors>
    <Description>A lightweight Result object implementation for .NET</Description>
    <PackageRequireLicenseAcceptance>false</PackageRequireLicenseAcceptance>
    <PackageLicenseExpression>MIT</PackageLicenseExpression>
    <PackageReleaseNotes>
		FIXED - Result get packed twice because of implicit conversion to Result of object #165
	</PackageReleaseNotes>
    <Copyright>Copyright 2022 (c) Michael Altmann. All rights reserved.</Copyright>
    <PackageTags>Result Results exception error handling</PackageTags>
    <PackageProjectUrl>https://github.com/altmann/FluentResults</PackageProjectUrl>
    <PackageIconUrl>https://raw.githubusercontent.com/altmann/FluentResults/master/resources/icons/FluentResults-Icon-128.png</PackageIconUrl>
    <PackageIcon>FluentResults-Icon-128.png</PackageIcon>
    <PackageReadmeFile>README.md</PackageReadmeFile>
    
    <!--SourceLink-->
    <PublishRepositoryUrl>true</PublishRepositoryUrl>
    <EmbedUntrackedSources>true</EmbedUntrackedSources>
    <IncludeSymbols>true</IncludeSymbols>
    <SymbolPackageFormat>snupkg</SymbolPackageFormat>
    <GeneratePackageOnBuild>false</GeneratePackageOnBuild>
    <GenerateDocumentationFile>true</GenerateDocumentationFile>
  </PropertyGroup>

  <ItemGroup>
    <None Include="..\..\resources\icons\FluentResults-Icon-128.png" Pack="true" PackagePath="" />
  </ItemGroup>

  <ItemGroup>
<<<<<<< HEAD
    <PackageReference Include="Microsoft.Extensions.Logging.Abstractions" Version="2.1.1" />
=======
    <None Include="..\..\README.md" Pack="true" PackagePath="" />
  </ItemGroup>

  <ItemGroup>
    <PackageReference Include="Microsoft.Extensions.Logging.Abstractions" Version="6.0.1" />
>>>>>>> 695cf786
    <PackageReference Include="Microsoft.SourceLink.GitHub" Version="1.1.1" PrivateAssets="All" />
    <PackageReference Include="System.Threading.Tasks.Extensions" Version="4.5.4" />
  </ItemGroup>
</Project><|MERGE_RESOLUTION|>--- conflicted
+++ resolved
@@ -31,15 +31,11 @@
   </ItemGroup>
 
   <ItemGroup>
-<<<<<<< HEAD
-    <PackageReference Include="Microsoft.Extensions.Logging.Abstractions" Version="2.1.1" />
-=======
     <None Include="..\..\README.md" Pack="true" PackagePath="" />
   </ItemGroup>
 
   <ItemGroup>
-    <PackageReference Include="Microsoft.Extensions.Logging.Abstractions" Version="6.0.1" />
->>>>>>> 695cf786
+    <PackageReference Include="Microsoft.Extensions.Logging.Abstractions" Version="2.1.1" />
     <PackageReference Include="Microsoft.SourceLink.GitHub" Version="1.1.1" PrivateAssets="All" />
     <PackageReference Include="System.Threading.Tasks.Extensions" Version="4.5.4" />
   </ItemGroup>
